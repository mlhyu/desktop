import * as React from 'react'
import * as classNames from 'classnames'
import * as  ReactCSSTransitionGroup from 'react-addons-css-transition-group'
import { ipcRenderer, remote, shell } from 'electron'

import { RepositoriesList } from './repositories-list'
import { RepositoryView } from './repository'
import { WindowControls } from './window/window-controls'
import { Dispatcher, AppStore, CloningRepository } from '../lib/dispatcher'
import { Repository } from '../models/repository'
import { MenuEvent, MenuIDs } from '../main-process/menu'
import { assertNever } from '../lib/fatal-error'
import { IAppState, RepositorySection, PopupType, FoldoutType, SelectionType } from '../lib/app-state'
import { Branches } from './branches'
import { RenameBranch } from './rename-branch'
import { DeleteBranch } from './delete-branch'
import { CloningRepositoryView } from './cloning-repository'
import { Toolbar, ToolbarDropdown, DropdownState, PushPullButton } from './toolbar'
import { OcticonSymbol } from './octicons'
import { setMenuEnabled, setMenuVisible } from './main-process-proxy'
import { DiscardChanges } from './discard-changes'
import { updateStore, UpdateState } from './lib/update-store'
import { getDotComAPIEndpoint } from '../lib/api'
import { ILaunchStats } from '../lib/stats'
import { Welcome } from './welcome'
import { AppMenu } from './app-menu'
import { findItemByAccessKey, itemIsSelectable } from '../models/app-menu'
import { UpdateAvailable } from './updates'
import { Preferences } from './preferences'
import { User } from '../models/user'
import { TipState } from '../models/tip'
import { shouldRenderApplicationMenu } from './lib/features'
import { Merge } from './merge-branch'
import { RepositorySettings } from './repository-settings'
import { AppError } from './app-error'
<<<<<<< HEAD
import { IAppError } from '../lib/app-state'
import { SignIn } from './sign-in'
=======
>>>>>>> 28689201

/** The interval at which we should check for updates. */
const UpdateCheckInterval = 1000 * 60 * 60 * 4

const SendStatsInterval = 1000 * 60 * 60 * 4

interface IAppProps {
  readonly dispatcher: Dispatcher
  readonly appStore: AppStore
}

export const dialogTransitionEnterTimeout = 250
export const dialogTransitionLeaveTimeout = 100

export class App extends React.Component<IAppProps, IAppState> {

  /**
   * Used on non-macOS platforms to support the Alt key behavior for
   * the custom application menu. See the event handlers for window
   * keyup and keydown.
   */
  private lastKeyPressed: string | null = null

  /**
   * Gets a value indicating whether or not we're currently showing a
   * modal dialog such as the preferences, or an error dialog.
   */
  private get isShowingModal() {
    return this.state.currentPopup || this.state.errors.length
  }

  public constructor(props: IAppProps) {
    super(props)

    this.state = props.appStore.getState()
    props.appStore.onDidUpdate(state => {
      this.setState(state)

      this.updateMenu(state)
    })

    props.appStore.onDidError(error => {
      props.dispatcher.postError(error)
    })

    ipcRenderer.on('menu-event', (event: Electron.IpcRendererEvent, { name }: { name: MenuEvent }) => {
      this.onMenuEvent(name)
    })

    updateStore.onDidChange(state => {
      const visibleItem = (function () {
        switch (state) {
          case UpdateState.CheckingForUpdates: return 'checking-for-updates'
          case UpdateState.UpdateReady: return 'quit-and-install-update'
          case UpdateState.UpdateNotAvailable: return 'check-for-updates'
          case UpdateState.UpdateAvailable: return 'downloading-update'
        }

        return assertNever(state, `Unknown update state: ${state}`)
      })() as MenuIDs

      const menuItems = new Set([
        'checking-for-updates',
        'downloading-update',
        'check-for-updates',
        'quit-and-install-update',
      ]) as Set<MenuIDs>

      menuItems.delete(visibleItem)
      for (const item of menuItems) {
        setMenuVisible(item, false)
      }

      setMenuVisible(visibleItem, true)

      if (state === UpdateState.UpdateReady) {
        this.props.dispatcher.showPopup({ type: PopupType.UpdateAvailable })
      }
    })

    updateStore.onError(error => {
      console.log(`Error checking for updates:`)
      console.error(error)

      this.props.dispatcher.postError(error)
    })

    setInterval(() => this.checkForUpdates(), UpdateCheckInterval)
    this.checkForUpdates()

    ipcRenderer.on('launch-timing-stats', (event: Electron.IpcRendererEvent, { stats }: { stats: ILaunchStats }) => {
      console.info(`App ready time: ${stats.mainReadyTime}ms`)
      console.info(`Load time: ${stats.loadTime}ms`)
      console.info(`Renderer ready time: ${stats.rendererReadyTime}ms`)

      this.props.dispatcher.recordLaunchStats(stats)
      this.props.dispatcher.reportStats()

      setInterval(() => this.props.dispatcher.reportStats(), SendStatsInterval)
    })
  }

  private updateMenu(state: IAppState) {
    const selectedState = state.selectedState
    const isHostedOnGitHub = this.getCurrentRepositoryGitHubURL() !== null

    let onNonDefaultBranch = false
    let onBranch = false
    let hasDefaultBranch = false
    let hasPublishedBranch = false
    let networkActionInProgress = false

    if (selectedState && selectedState.type === SelectionType.Repository) {
      const branchesState = selectedState.state.branchesState
      const tip = branchesState.tip
      const defaultBranch = branchesState.defaultBranch

      hasDefaultBranch = Boolean(defaultBranch)

      onBranch = tip.kind === TipState.Valid

      // If we are:
      //  1. on the default branch, or
      //  2. on an unborn branch, or
      //  3. on a detached HEAD
      // there's not much we can do.
      if (tip.kind === TipState.Valid) {
        if (defaultBranch !== null) {
          onNonDefaultBranch = tip.branch.name !== defaultBranch.name
        }

        hasPublishedBranch = !!tip.branch.upstream
      } else {
        onNonDefaultBranch = true
      }

      networkActionInProgress = selectedState.state.pushPullInProgress
    }

    setMenuEnabled('rename-branch', onNonDefaultBranch)
    setMenuEnabled('delete-branch', onNonDefaultBranch)
    setMenuEnabled('update-branch', onNonDefaultBranch && hasDefaultBranch)
    setMenuEnabled('merge-branch', onBranch)
    setMenuEnabled('view-repository-on-github', isHostedOnGitHub)
    setMenuEnabled('compare-branch', isHostedOnGitHub && hasPublishedBranch)
    setMenuEnabled('open-in-shell', onBranch)
    setMenuEnabled('push', !networkActionInProgress)
    setMenuEnabled('pull', !networkActionInProgress)
  }

  private onMenuEvent(name: MenuEvent): any {

    // Don't react to menu events when an error dialog is shown.
    if (this.state.errors.length) {
      return
    }

    switch (name) {
      case 'push': return this.push()
      case 'pull': return this.pull()
      case 'select-changes': return this.selectChanges()
      case 'select-history': return this.selectHistory()
      case 'add-local-repository': return this.showFileBrowser()
      case 'create-branch': return this.showBranches(true)
      case 'show-branches': return this.showBranches(false)
      case 'remove-repository': return this.removeRepository()
      case 'add-repository': return this.addRepository()
      case 'rename-branch': return this.renameBranch()
      case 'delete-branch': return this.deleteBranch()
      case 'check-for-updates': return this.checkForUpdates()
      case 'quit-and-install-update': return updateStore.quitAndInstallUpdate()
      case 'show-preferences': return this.props.dispatcher.showPopup({ type: PopupType.Preferences })
      case 'choose-repository': return this.props.dispatcher.showFoldout({ type: FoldoutType.Repository, expandAddRepository: false })
      case 'open-working-directory': return this.openWorkingDirectory()
      case 'update-branch': return this.updateBranch()
      case 'merge-branch': return this.mergeBranch()
      case 'show-repository-settings' : return this.showRepositorySettings()
      case 'view-repository-on-github' : return this.viewRepositoryOnGitHub()
      case 'compare-branch': return this.compareBranch()
      case 'open-in-shell' : return this.openShell()
    }

    return assertNever(name, `Unknown menu event name: ${name}`)
  }

  private checkForUpdates() {
    if (__RELEASE_ENV__ === 'development' || __RELEASE_ENV__ === 'test') { return }

    const dotComUser = this.getDotComUser()
    const login = dotComUser ? dotComUser.login : ''
    updateStore.checkForUpdates(login)
  }

  private getDotComUser(): User | null {
    const state = this.props.appStore.getState()
    const users = state.users
    const dotComUser = users.find(u => u.endpoint === getDotComAPIEndpoint())
    return dotComUser || null
  }

  private getEnterpriseUser(): User | null {
    const state = this.props.appStore.getState()
    const users = state.users
    const enterpriseUser = users.find(u => u.endpoint !== getDotComAPIEndpoint())
    return enterpriseUser || null
  }

  private updateBranch() {
    const state = this.state.selectedState
    if (!state || state.type !== SelectionType.Repository) { return }

    const defaultBranch = state.state.branchesState.defaultBranch
    if (!defaultBranch) { return }

    this.props.dispatcher.mergeBranch(state.repository, defaultBranch.name)
  }

  private mergeBranch() {
    const state = this.state.selectedState
    if (!state || state.type !== SelectionType.Repository) { return }

    this.props.dispatcher.showPopup({
      type: PopupType.MergeBranch,
      repository: state.repository,
    })
  }

  private compareBranch() {
    const htmlURL = this.getCurrentRepositoryGitHubURL()
    if (!htmlURL) { return }

    const state = this.state.selectedState
    if (!state || state.type !== SelectionType.Repository) { return }

    const branchTip = state.state.branchesState.tip
    if (branchTip.kind !== TipState.Valid || !branchTip.branch.upstreamWithoutRemote) { return }

    const compareURL = `${htmlURL}/compare/${branchTip.branch.upstreamWithoutRemote}`
    this.props.dispatcher.openInBrowser(compareURL)
  }

  private openWorkingDirectory() {
    const state = this.state.selectedState
    if (!state || state.type !== SelectionType.Repository) { return }

    shell.showItemInFolder(state.repository.path)
  }

  private renameBranch() {
    const state = this.state.selectedState
    if (!state || state.type !== SelectionType.Repository) { return }

    const tip = state.state.branchesState.tip
    if (tip.kind === TipState.Valid) {
      this.props.dispatcher.showPopup({
        type: PopupType.RenameBranch,
        repository: state.repository,
        branch: tip.branch,
      })
    }
  }

  private deleteBranch() {
    const state = this.state.selectedState
    if (!state || state.type !== SelectionType.Repository) { return }

    const tip = state.state.branchesState.tip

    if (tip.kind === TipState.Valid) {
      this.props.dispatcher.showPopup({
        type: PopupType.DeleteBranch,
        repository: state.repository,
        branch: tip.branch,
      })
    }
  }

  private addRepository() {
    this.props.dispatcher.showFoldout({
      type: FoldoutType.Repository,
      expandAddRepository: true,
    })
  }

  private showBranches(expandCreateBranch: boolean) {
    const state = this.state.selectedState
    if (!state || state.type !== SelectionType.Repository) { return }

    this.props.dispatcher.showFoldout({ type: FoldoutType.Branch, expandCreateBranch })
  }

  private selectChanges() {
    const state = this.state.selectedState
    if (!state || state.type !== SelectionType.Repository) { return }

    this.props.dispatcher.changeRepositorySection(state.repository, RepositorySection.Changes)
  }

  private selectHistory() {
    const state = this.state.selectedState
    if (!state || state.type !== SelectionType.Repository) { return }

    this.props.dispatcher.changeRepositorySection(state.repository, RepositorySection.History)
  }

  private push() {
    const state = this.state.selectedState
    if (!state || state.type !== SelectionType.Repository) { return }

    this.props.dispatcher.push(state.repository)
  }

  private async pull() {
    const state = this.state.selectedState
    if (!state || state.type !== SelectionType.Repository) { return }

    this.props.dispatcher.pull(state.repository)
  }

  public componentDidMount() {
    document.ondragover = document.ondrop = (e) => {
      e.preventDefault()
    }

    document.body.ondrop = (e) => {
      const files = e.dataTransfer.files
      this.handleDragAndDrop(files)
      e.preventDefault()
    }

    if (shouldRenderApplicationMenu()) {
      window.addEventListener('keydown', this.onWindowKeyDown)
      window.addEventListener('keyup', this.onWindowKeyUp)
    }
  }

  /**
   * On Windows pressing the Alt key and holding it down should
   * highlight the application menu.
   *
   * This method in conjunction with the onWindowKeyUp sets the
   * appMenuToolbarHighlight state when the Alt key (and only the
   * Alt key) is pressed.
   */
  private onWindowKeyDown = (event: KeyboardEvent) => {
    if (event.defaultPrevented) { return }

    if (this.isShowingModal) { return }

    if (shouldRenderApplicationMenu()) {
      if (event.key === 'Alt') {
        this.props.dispatcher.setAppMenuToolbarButtonHighlightState(true)
      } else if (event.altKey && !event.ctrlKey && !event.metaKey) {
        if (this.state.appMenuState.length) {
          const candidates = this.state.appMenuState[0].items
          const menuItemForAccessKey = findItemByAccessKey(event.key, candidates)

          if (menuItemForAccessKey && itemIsSelectable(menuItemForAccessKey)) {
            if (menuItemForAccessKey.type === 'submenuItem') {
              this.props.dispatcher.setAppMenuState(menu => menu
                .withReset()
                .withSelectedItem(menuItemForAccessKey)
                .withOpenedMenu(menuItemForAccessKey, true))

              this.props.dispatcher.showFoldout({ type: FoldoutType.AppMenu, enableAccessKeyNavigation: true, openedWithAccessKey: true })
            } else {
              this.props.dispatcher.executeMenuItem(menuItemForAccessKey)
            }

            event.preventDefault()
          }
        }
      } else if (!event.altKey) {
        this.props.dispatcher.setAppMenuToolbarButtonHighlightState(false)
      }
    }

    this.lastKeyPressed = event.key
  }

  /**
   * Open the application menu foldout when the Alt key is pressed.
   *
   * See onWindowKeyDown for more information.
   */
  private onWindowKeyUp = (event: KeyboardEvent) => {
    if (event.defaultPrevented) { return }

    if (shouldRenderApplicationMenu()) {
      if (event.key === 'Alt') {
        this.props.dispatcher.setAppMenuToolbarButtonHighlightState(false)

        if (this.lastKeyPressed === 'Alt') {
          if (this.state.currentFoldout && this.state.currentFoldout.type === FoldoutType.AppMenu) {
            this.props.dispatcher.closeFoldout()
          } else {
            this.props.dispatcher.setAppMenuState(menu => menu.withReset())
            this.props.dispatcher.showFoldout({ type: FoldoutType.AppMenu, enableAccessKeyNavigation: true })
          }
        }
      }
    }
  }

  private handleDragAndDrop(fileList: FileList) {
    const paths: string[] = []
    for (let i = 0; i < fileList.length; i++) {
      const path = fileList[i]
      paths.push(path.path)
    }

    this.addRepositories(paths)
  }

  private showFileBrowser() {
    const directories = remote.dialog.
        showOpenDialog({ properties: [ 'openDirectory', 'multiSelections' ] })
    if (directories && directories.length > 0) {
      this.addRepositories(directories)
    }
  }

  private removeRepository() {
    const repository = this.getRepository()

    if (!repository) {
      return
    }

    this.props.dispatcher.removeRepositories([ repository ])
  }

  private getRepository(): Repository | CloningRepository | null {
    const state = this.state.selectedState
    if (!state) { return null}

    return state.repository
  }

  private async addRepositories(paths: ReadonlyArray<string>) {
    const repositories = await this.props.dispatcher.addRepositories(paths)
    if (repositories.length) {
      this.props.dispatcher.selectRepository(repositories[0])
    }
  }

  private showRepositorySettings() {
    const repository = this.getRepository()

    if (!repository || repository instanceof CloningRepository) {
      return
    }
    this.props.dispatcher.showPopup({ type: PopupType.RepositorySettings, repository })
  }

  private viewRepositoryOnGitHub() {
    const url = this.getCurrentRepositoryGitHubURL()

    if (url) {
      this.props.dispatcher.openInBrowser(url)
      return
    }
  }

  /** Returns the URL to the current repository if hosted on GitHub */
  private getCurrentRepositoryGitHubURL() {
    const repository = this.getRepository()

    if (!repository || repository instanceof CloningRepository || !repository.gitHubRepository) {
      return null
    }

    return repository.gitHubRepository.htmlURL
  }

  private openShell() {
    const repository = this.getRepository()

    if (!repository || repository instanceof CloningRepository) {
      return
    }

    const repoFilePath = repository.path

    this.props.dispatcher.openShell(repoFilePath)
  }

  private renderTitlebar() {
    const winControls = __WIN32__
      ? <WindowControls />
      : null

    const titleBarClass = this.state.titleBarStyle === 'light' ? 'light-title-bar' : ''

    return (
      <div className={titleBarClass} id='desktop-app-title-bar'>
        <span className='app-title'>GitHub Desktop</span>
        {winControls}
      </div>
    )
  }

  private onPopupDismissed = () => {
    this.props.dispatcher.closePopup()
  }

  private onSignInDialogDismissed = () => {
    this.props.dispatcher.resetSignInState()
    this.onPopupDismissed()
  }

  private currentPopupContent(): JSX.Element | null {

    // Hide any dialogs while we're displaying an error
    if (this.state.errors.length) {
      return null
    }

    const popup = this.state.currentPopup
    if (!popup) { return null }

    if (popup.type === PopupType.RenameBranch) {
      return <RenameBranch dispatcher={this.props.dispatcher}
                           repository={popup.repository}
                           branch={popup.branch}/>
    } else if (popup.type === PopupType.DeleteBranch) {
      return <DeleteBranch dispatcher={this.props.dispatcher}
                           repository={popup.repository}
                           branch={popup.branch}
                           onDismissed={this.onPopupDismissed}/>
    } else if (popup.type === PopupType.ConfirmDiscardChanges) {
      return <DiscardChanges repository={popup.repository}
                             dispatcher={this.props.dispatcher}
                             files={popup.files}
                             onDismissed={this.onPopupDismissed}/>
    } else if (popup.type === PopupType.UpdateAvailable) {
      return <UpdateAvailable dispatcher={this.props.dispatcher}/>
    } else if (popup.type === PopupType.Preferences) {
      return <Preferences
        dispatcher={this.props.dispatcher}
        dotComUser={this.getDotComUser()}
        enterpriseUser={this.getEnterpriseUser()}
        onDismissed={this.onPopupDismissed}/>
    } else if (popup.type === PopupType.MergeBranch) {
      const repository = popup.repository
      const state = this.props.appStore.getRepositoryState(repository)
      return <Merge
        dispatcher={this.props.dispatcher}
        repository={repository}
        branches={state.branchesState.allBranches}
        onDismissed={this.onPopupDismissed}
      />
    } else if (popup.type === PopupType.RepositorySettings) {
      const repository = popup.repository
      const state = this.props.appStore.getRepositoryState(repository)

      return <RepositorySettings
        remote={state.remote}
        dispatcher={this.props.dispatcher}
        repository={repository}
        onDismissed={this.onPopupDismissed}
      />
    } else if (popup.type === PopupType.SignIn) {
      return (
        <SignIn
          signInState={this.state.signInState}
          dispatcher={this.props.dispatcher}
          onDismissed={this.onSignInDialogDismissed}
        />
      )
    }

    return assertNever(popup, `Unknown popup type: ${popup}`)
  }

  private renderPopup() {
    return (
      <ReactCSSTransitionGroup
        transitionName='modal'
        component='div'
        transitionEnterTimeout={dialogTransitionEnterTimeout}
        transitionLeaveTimeout={dialogTransitionLeaveTimeout}
      >
        {this.currentPopupContent()}
      </ReactCSSTransitionGroup>
    )
  }

  private clearError = (error: Error) => {
    this.props.dispatcher.clearError(error)
  }

  private renderAppError() {
    return (
      <AppError
        errors={this.state.errors}
        onClearError={this.clearError}
      />
    )
  }

  private renderApp() {
    return (
      <div id='desktop-app-contents'>
        {this.renderToolbar()}
        {this.renderRepository()}
        {this.renderPopup()}
        {this.renderAppError()}
      </div>
    )
  }

  private iconForRepository(repository: Repository | CloningRepository) {
    if (repository instanceof CloningRepository) {
      return OcticonSymbol.desktopDownload
    } else {
      const gitHubRepo = repository.gitHubRepository
      if (!gitHubRepo) { return OcticonSymbol.repo }

      if (gitHubRepo.private) { return OcticonSymbol.lock }
      if (gitHubRepo.fork) { return OcticonSymbol.repoForked }

      return OcticonSymbol.repo
    }
  }

  private closeAppMenu = () => {
    this.props.dispatcher.closeFoldout()
  }

  private renderAppMenu = (): JSX.Element | null => {
    if (!this.state.appMenuState || !shouldRenderApplicationMenu()) {
      return null
    }

    const foldoutState = this.state.currentFoldout

    if (!foldoutState || foldoutState.type !== FoldoutType.AppMenu) {
      return null
    }

    return (
      <AppMenu
        state={this.state.appMenuState}
        dispatcher={this.props.dispatcher}
        onClose={this.closeAppMenu}
        enableAccessKeyNavigation={foldoutState.enableAccessKeyNavigation}
        openedWithAccessKey={foldoutState.openedWithAccessKey || false}
      />
    )
  }

  private onAppMenuDropdownStateChanged = (newState: DropdownState) => {
    if (newState === 'open') {
      this.props.dispatcher.setAppMenuState(menu => menu.withReset())
      this.props.dispatcher.showFoldout({ type: FoldoutType.AppMenu, enableAccessKeyNavigation: false })
    } else {
      this.props.dispatcher.closeFoldout()
    }
  }

  private renderAppMenuToolbarButton() {
    if (!this.state.appMenuState || !shouldRenderApplicationMenu()) {
      return null
    }

    const isOpen = this.state.currentFoldout
      && this.state.currentFoldout.type === FoldoutType.AppMenu

    const currentState: DropdownState = isOpen ? 'open' : 'closed'
    const className = classNames(
      'app-menu',
      { 'highlight': this.state.highlightAppMenuToolbarButton },
    )

    return <ToolbarDropdown
      className={className}
      icon={OcticonSymbol.threeBars}
      title='Menu'
      onDropdownStateChanged={this.onAppMenuDropdownStateChanged}
      dropdownContentRenderer={this.renderAppMenu}
      dropdownState={currentState} />
  }

  private renderRepositoryList = (): JSX.Element => {
    const selectedRepository = this.state.selectedState ? this.state.selectedState.repository : null
    const foldout = this.state.currentFoldout
    const expandAddRepository = !!foldout && foldout.type === FoldoutType.Repository && foldout.expandAddRepository
    return <RepositoriesList
      selectedRepository={selectedRepository}
      onSelectionChanged={this.onSelectionChanged}
      dispatcher={this.props.dispatcher}
      repositories={this.state.repositories}
      loading={this.state.loading}
      users={this.state.users}
      expandAddRepository={expandAddRepository}
    />
  }

  private onRepositoryDropdownStateChanged = (newState: DropdownState) => {
    newState === 'open'
      ? this.props.dispatcher.showFoldout({ type: FoldoutType.Repository, expandAddRepository: false })
      : this.props.dispatcher.closeFoldout()
  }

  private renderRepositoryToolbarButton() {
    const selection = this.state.selectedState

    const repository = selection ? selection.repository : null

    let icon: OcticonSymbol
    let title: string
    if (repository) {
      icon = this.iconForRepository(repository)
      title = repository.name
    } else {
      icon = OcticonSymbol.repo
      title = 'Select a repository'
    }

    const isOpen = this.state.currentFoldout && this.state.currentFoldout.type === FoldoutType.Repository

    const currentState: DropdownState = isOpen ? 'open' : 'closed'

    return <ToolbarDropdown
      icon={icon}
      title={title}
      description='Current repository'
      onDropdownStateChanged={this.onRepositoryDropdownStateChanged}
      dropdownContentRenderer={this.renderRepositoryList}
      dropdownState={currentState} />
  }

  private renderPushPullToolbarButton() {
    const selection = this.state.selectedState
    if (!selection || selection.type === SelectionType.CloningRepository) {
      return null
    }

    const isPublishing = Boolean(this.state.currentFoldout && this.state.currentFoldout.type === FoldoutType.Publish)

    const state = selection.state
    const remoteName = state.remote ? state.remote.name : null
    return <PushPullButton
      dispatcher={this.props.dispatcher}
      repository={selection.repository}
      aheadBehind={state.aheadBehind}
      remoteName={remoteName}
      lastFetched={state.lastFetched}
      networkActionInProgress={state.pushPullInProgress}
      isPublishing={isPublishing}
      users={this.state.users}
      signInState={this.state.signInState}/>
  }

  private renderBranchFoldout = (): JSX.Element | null => {
    const selection = this.state.selectedState

    // NB: This should never happen but in the case someone
    // manages to delete the last repository while the drop down is
    // open we'll just bail here.
    if (!selection || selection.type !== SelectionType.Repository) {
      return null
    }

    const repository = selection.repository

    const state = this.props.appStore.getRepositoryState(repository)

    const tip = state.branchesState.tip
    const currentBranch = tip.kind === TipState.Valid
      ? tip.branch
      : null

    const foldout = this.state.currentFoldout
    const expandCreateBranch = !!foldout && foldout.type === FoldoutType.Branch && foldout.expandCreateBranch

    return <Branches
      allBranches={state.branchesState.allBranches}
      recentBranches={state.branchesState.recentBranches}
      currentBranch={currentBranch}
      defaultBranch={state.branchesState.defaultBranch}
      expandCreateBranch={expandCreateBranch}
      dispatcher={this.props.dispatcher}
      repository={repository}
    />
  }

  private onBranchDropdownStateChanged = (newState: DropdownState) => {
    newState === 'open'
      ? this.props.dispatcher.showFoldout({ type: FoldoutType.Branch, expandCreateBranch: false })
      : this.props.dispatcher.closeFoldout()
  }

  private renderBranchToolbarButton(): JSX.Element | null {
    const selection = this.state.selectedState

    if (!selection || selection.type !== SelectionType.Repository) {
      return null
    }

    const tip = selection.state.branchesState.tip

    if (tip.kind === TipState.Unknown) {
      // TODO: this is bad and I feel bad
      return null
    }

    if (tip.kind === TipState.Unborn) {
      return <ToolbarDropdown
        className='branch-button'
        icon={OcticonSymbol.gitBranch}
        title='master'
        description='Current branch'
        onDropdownStateChanged={this.onBranchDropdownStateChanged}
        dropdownContentRenderer={this.renderBranchFoldout}
        dropdownState='closed' />
    }

    const isOpen = this.state.currentFoldout
      && this.state.currentFoldout.type === FoldoutType.Branch

    const currentState: DropdownState = isOpen ? 'open' : 'closed'

    if (tip.kind === TipState.Detached) {
      const title = `On ${tip.currentSha.substr(0,7)}`
      return <ToolbarDropdown
        className='branch-button'
        icon={OcticonSymbol.gitCommit}
        title={title}
        description='Detached HEAD'
        onDropdownStateChanged={this.onBranchDropdownStateChanged}
        dropdownContentRenderer={this.renderBranchFoldout}
        dropdownState={currentState} />
    }

    return <ToolbarDropdown
      className='branch-button'
      icon={OcticonSymbol.gitBranch}
      title={tip.branch.name}
      description='Current branch'
      onDropdownStateChanged={this.onBranchDropdownStateChanged}
      dropdownContentRenderer={this.renderBranchFoldout}
      dropdownState={currentState} />
  }

  private renderToolbar() {
    return (
      <Toolbar id='desktop-app-toolbar'>
        <div
          className='sidebar-section'
          style={{ width: this.state.sidebarWidth }}>
          {this.renderAppMenuToolbarButton()}
          {this.renderRepositoryToolbarButton()}
        </div>
        {this.renderBranchToolbarButton()}
        {this.renderPushPullToolbarButton()}
      </Toolbar>
    )
  }

  private renderRepository() {
    const selectedState = this.state.selectedState
    if (!selectedState) {
      return <NoRepositorySelected/>
    }

    if (selectedState.type === SelectionType.Repository) {
      return (
        <RepositoryView repository={selectedState.repository}
                        state={selectedState.state}
                        dispatcher={this.props.dispatcher}
                        emoji={this.state.emoji}
                        sidebarWidth={this.state.sidebarWidth}
                        commitSummaryWidth={this.state.commitSummaryWidth}
                        issuesStore={this.props.appStore.issuesStore}/>
      )
    } else if (selectedState.type === SelectionType.CloningRepository) {
      return <CloningRepositoryView repository={selectedState.repository}
                                    state={selectedState.state}/>
    } else {
      return assertNever(selectedState, `Unknown state: ${selectedState}`)
    }
  }

  private renderWelcomeFlow() {
    return (
      <Welcome
        dispatcher={this.props.dispatcher}
        appStore={this.props.appStore}
        signInState={this.state.signInState}
      />
    )
  }

  public render() {
    return (
      <div id='desktop-app-chrome'>
        {this.renderTitlebar()}
        {this.state.showWelcomeFlow ? this.renderWelcomeFlow() : this.renderApp()}
      </div>
    )
  }

  private onSelectionChanged = (repository: Repository | CloningRepository) => {
    this.props.dispatcher.selectRepository(repository)
    this.props.dispatcher.closeFoldout()

    if (repository instanceof Repository) {
      this.props.dispatcher.refreshGitHubRepositoryInfo(repository)
    }
  }
}

function NoRepositorySelected() {
  return (
    <div className='panel blankslate'>
      No repository selected
    </div>
  )
}<|MERGE_RESOLUTION|>--- conflicted
+++ resolved
@@ -33,11 +33,7 @@
 import { Merge } from './merge-branch'
 import { RepositorySettings } from './repository-settings'
 import { AppError } from './app-error'
-<<<<<<< HEAD
-import { IAppError } from '../lib/app-state'
 import { SignIn } from './sign-in'
-=======
->>>>>>> 28689201
 
 /** The interval at which we should check for updates. */
 const UpdateCheckInterval = 1000 * 60 * 60 * 4
