--- conflicted
+++ resolved
@@ -89,12 +89,7 @@
 import { ApplicationTheme } from './lib/application-theme'
 import { RepositoryStateCache } from '../lib/stores/repository-state-cache'
 import { AbortMergeWarning } from './abort-merge'
-<<<<<<< HEAD
-import { AppFileStatusKind } from '../models/status'
-=======
-import { enableMergeConflictsDialog } from '../lib/feature-flag'
 import { isConflictedFile } from '../lib/status'
->>>>>>> 5ae212ac
 import { PopupType, Popup } from '../models/popup'
 import { SuccessfulMerge } from './banners'
 import { UsageStatsChange } from './usage-stats-change'
@@ -1357,26 +1352,6 @@
         if (conflictState === null) {
           return null
         }
-<<<<<<< HEAD
-=======
-      case PopupType.AbortMerge:
-        if (enableMergeConflictsDialog()) {
-          const { selectedState } = this.state
-          if (
-            selectedState === null ||
-            selectedState.type !== SelectionType.Repository
-          ) {
-            return null
-          }
-          const { workingDirectory } = selectedState.state.changesState
-          // double check that this repository is actually in merge
-          const isInConflictedMerge = workingDirectory.files.some(file =>
-            isConflictedFile(file.status)
-          )
-          if (!isInConflictedMerge) {
-            return null
-          }
->>>>>>> 5ae212ac
 
         return (
           <MergeConflictsDialog
@@ -1400,13 +1375,10 @@
         ) {
           return null
         }
-<<<<<<< HEAD
         const { workingDirectory } = selectedState.state.changesState
         // double check that this repository is actually in merge
-        const isInConflictedMerge = workingDirectory.files.some(
-          file =>
-            file.status.kind === AppFileStatusKind.Conflicted ||
-            file.status.kind === AppFileStatusKind.Resolved
+        const isInConflictedMerge = workingDirectory.files.some(file =>
+          isConflictedFile(file.status)
         )
         if (!isInConflictedMerge) {
           return null
@@ -1422,8 +1394,6 @@
           />
         )
       }
-=======
-        return null
       case PopupType.UsageReportingChanges:
         return (
           <UsageStatsChange
@@ -1432,7 +1402,6 @@
           />
         )
 
->>>>>>> 5ae212ac
       default:
         return assertNever(popup, `Unknown popup type: ${popup}`)
     }
