--- conflicted
+++ resolved
@@ -611,82 +611,6 @@
     if (this.state.errors.length) { return null }
 
     const popup = this.state.currentPopup
-<<<<<<< HEAD
-    if (!popup) { return null }
-
-    if (popup.type === PopupType.RenameBranch) {
-      return <RenameBranch dispatcher={this.props.dispatcher}
-                           repository={popup.repository}
-                           branch={popup.branch}/>
-    } else if (popup.type === PopupType.DeleteBranch) {
-      return <DeleteBranch dispatcher={this.props.dispatcher}
-                           repository={popup.repository}
-                           branch={popup.branch}
-                           onDismissed={this.onPopupDismissed}/>
-    } else if (popup.type === PopupType.ConfirmDiscardChanges) {
-      return <DiscardChanges repository={popup.repository}
-                             dispatcher={this.props.dispatcher}
-                             files={popup.files}
-                             onDismissed={this.onPopupDismissed}/>
-    } else if (popup.type === PopupType.UpdateAvailable) {
-      return <UpdateAvailable dispatcher={this.props.dispatcher}/>
-    } else if (popup.type === PopupType.Preferences) {
-      return <Preferences
-        dispatcher={this.props.dispatcher}
-        dotComUser={this.getDotComUser()}
-        enterpriseUser={this.getEnterpriseUser()}
-        onDismissed={this.onPopupDismissed}/>
-    } else if (popup.type === PopupType.MergeBranch) {
-      const repository = popup.repository
-      const state = this.props.appStore.getRepositoryState(repository)
-      return <Merge
-        dispatcher={this.props.dispatcher}
-        repository={repository}
-        branches={state.branchesState.allBranches}
-        onDismissed={this.onPopupDismissed}
-      />
-    } else if (popup.type === PopupType.RepositorySettings) {
-      const repository = popup.repository
-      const state = this.props.appStore.getRepositoryState(repository)
-
-      return <RepositorySettings
-        remote={state.remote}
-        dispatcher={this.props.dispatcher}
-        repository={repository}
-        onDismissed={this.onPopupDismissed}
-      />
-    } else if (popup.type === PopupType.SignIn) {
-      return (
-        <SignIn
-          signInState={this.state.signInState}
-          dispatcher={this.props.dispatcher}
-          onDismissed={this.onSignInDialogDismissed}
-        />
-      )
-    }
-    else if (popup.type === PopupType.AddRepository) {
-      return (
-        <AddExistingRepository
-          onDismissed={this.onPopupDismissed}
-          dispatcher={this.props.dispatcher} />
-      )
-    } else if (popup.type === PopupType.CreateRepository)  {
-      return (
-        <CreateRepository
-          onDismissed={this.onPopupDismissed}
-          dispatcher={this.props.dispatcher} />
-      )
-    } else if (popup.type === PopupType.CloneRepository)  {
-      return (
-        <CloneRepository
-          users={this.state.users}
-          onDismissed={this.onPopupDismissed}
-          dispatcher={this.props.dispatcher} />
-      )
-    } else if (popup.type === PopupType.CreateBranch) {
-      const state = this.props.appStore.getRepositoryState(popup.repository)
-=======
->>>>>>> d1b1eee0
 
     if (!popup) { return null }
 
