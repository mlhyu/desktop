--- conflicted
+++ resolved
@@ -340,7 +340,6 @@
     return this.appStore._clearContextualCommitMessage(repository)
   }
 
-<<<<<<< HEAD
   /**
    * Set the width of the repository sidebar to the given
    * value. This affects the changes and history sidebar
@@ -361,10 +360,10 @@
    */
   public resetSidebarWidth(): Promise<void> {
     return this.appStore._resetSidebarWidth()
-=======
+  }
+
   /** Update the repository's issues from GitHub. */
   public updateIssues(repository: GitHubRepository): Promise<void> {
     return this.appStore._updateIssues(repository)
->>>>>>> 7b8d845b
   }
 }