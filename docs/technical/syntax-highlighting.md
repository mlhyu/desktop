--- conflicted
+++ resolved
@@ -9,13 +9,9 @@
 
 We currently support syntax highlighting for the following languages.
 
-<<<<<<< HEAD
 JavaScript, JSON, TypeScript, Coffeescript, HTML, CSS, SCSS, LESS, VUE,
 Markdown, Yaml, XML, Objective-C, Scala, C#, Java, C, C++, Kotlin, Ocaml, F#,
-sh/bash, Swift, SQL, CYPHER, Go, Perl, PHP, Python, Ruby, Clojure
-=======
-JavaScript, JSON, TypeScript, Coffeescript, HTML, CSS, SCSS, LESS, VUE, Markdown, Yaml, XML, Objective-C, Scala, C#, Java, C, C++, Kotlin, Ocaml, F#, sh/bash, Swift, SQL, CYPHER, Go, Perl, PHP, Python, Ruby, Clojure, Rust
->>>>>>> 58de2f3a
+sh/bash, Swift, SQL, CYPHER, Go, Perl, PHP, Python, Ruby, Clojure, Rust
 
 This list was never meant to be exhaustive, we expect to add more languages
 going forward but this seemed like a good first step.
