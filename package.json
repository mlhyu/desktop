{
  "repository": {
    "type": "git",
    "url": "https://github.com/desktop/desktop.git"
  },
  "description": "GitHub Desktop build dependencies",
  "scripts": {
    "cli": "ts-node --require ./app/test/globals.ts --require ./app/src/cli/dev-commands-global.ts app/src/cli/main.ts",
    "test:integration": "cross-env TEST_ENV=1 ELECTRON_NO_ATTACH_CONSOLE=1 xvfb-maybe mocha -t 30000 --require ts-node/register app/test/integration/*.ts",
    "test:unit": "cross-env GIT_AUTHOR_NAME=\"Joe Bloggs\" GIT_AUTHOR_EMAIL=\"joe.bloggs@somewhere.com\" GIT_COMMITTER_NAME=\"Joe Bloggs\" GIT_COMMITTER_EMAIL=\"joe.bloggs@somewhere.com\" TEST_ENV=1 ELECTRON_NO_ATTACH_CONSOLE=1 xvfb-maybe electron-mocha -t 10000 --renderer --require ts-node/register --require ./app/test/globals.ts app/test/unit/*.{ts,tsx} app/test/unit/**/*.{ts,tsx}",
    "test": "yarn test:unit && yarn test:integration",
    "test:setup": "ts-node -P script script/test-setup.ts",
    "test:review": "ts-node -P script script/test-review.ts",
    "postinstall": "cd app && yarn install --force && cd .. && git submodule update --recursive --init && yarn compile:tslint",
    "start": "cross-env NODE_ENV=development ts-node -P script script/start.ts",
    "start:prod": "cross-env NODE_ENV=production ts-node -P script script/start.ts",
    "debug": "cross-env NODE_ENV=development ts-node -P script script/debug.ts",
    "compile:dev": "cross-env NODE_ENV=development parallel-webpack --config app/webpack.development.ts",
    "compile:prod": "cross-env NODE_ENV=production parallel-webpack --config app/webpack.production.ts",
    "build:dev": "yarn compile:dev && cross-env NODE_ENV=development ts-node -P script script/build.ts",
    "build:prod": "yarn compile:prod && cross-env NODE_ENV=production ts-node -P script script/build.ts",
    "package": "ts-node -P script script/package.ts",
    "generate-octicons": "ts-node -P script script/generate-octicons.ts",
    "clean:tslint": "rimraf tslint-rules/*.js",
    "compile:tslint": "tsc -p tslint-rules",
    "compile:script": "tsc -p script",
    "lint": "yarn lint:src && yarn lint:prettier",
    "lint:fix": "yarn lint:src:fix && yarn lint:prettier --fix",
    "lint:prettier": "ts-node script/prettier.ts",
    "lint:src": "yarn tslint && yarn eslint-check && yarn eslint",
    "lint:src:fix": "yarn tslint --fix && yarn eslint --fix",
    "tslint": "tslint ./{script,tslint-rules}/*.ts ./app/{src,typings,test}/**/*.{ts,tsx}",
<<<<<<< HEAD
    "tslint:fix": "yarn tslint --fix",
    "eslint": "ts-node -P script script/eslint.ts",
    "eslint:fix": "yarn eslint --fix",
=======
    "eslint": "ts-node script/eslint.ts",
>>>>>>> 458a427b
    "eslint-check": "eslint --print-config .eslintrc.* | eslint-config-prettier-check",
    "publish": "ts-node -P script script/publish.ts",
    "clean-slate": "rimraf out node_modules app/node_modules && yarn",
    "rebuild-hard:dev": "yarn clean-slate && yarn build:dev",
    "rebuild-hard:prod": "yarn clean-slate && yarn build:prod",
    "changelog": "ts-node script/changelog/index.ts",
    "draft-release": "ts-node script/draft-release/index.ts"
  },
  "author": {
    "name": "GitHub, Inc.",
    "email": "opensource+desktop@github.com",
    "url": "https://desktop.github.com/"
  },
  "license": "MIT",
  "engines": {
    "node": ">= 7",
    "yarn": ">= 1.2.0"
  },
  "dependencies": {
    "awesome-typescript-loader": "^3.4.0",
    "aws-sdk": "^2.23.0",
    "babel-core": "^6.24.1",
    "babel-minify": "^0.2.0",
    "babel-webpack-plugin": "^0.1.1",
    "chai": "^4.1.1",
    "chai-as-promised": "^7.1.1",
    "chai-datetime": "^1.4.1",
    "chalk": "^2.2.0",
    "clean-webpack-plugin": "^0.1.16",
    "cross-env": "^5.0.5",
    "css-loader": "^0.28.5",
    "eslint": "^4.15.0",
    "eslint-config-prettier": "^2.9.0",
    "eslint-plugin-babel": "^4.1.2",
    "eslint-plugin-prettier": "^2.4.0",
    "eslint-plugin-react": "^7.5.1",
    "eslint-plugin-typescript": "^0.8.1",
    "express": "^4.15.0",
    "extract-text-webpack-plugin": "^3.0.0",
    "fs-extra": "^2.1.2",
    "html-webpack-plugin": "^2.30.1",
    "json-pretty": "^0.0.1",
    "klaw-sync": "^3.0.0",
    "legal-eagle": "0.15.0",
    "mocha": "^4.0.1",
    "node-native-loader": "^1.1.1",
    "node-sass": "^4.7.2",
    "octicons": "^7.0.1",
    "parallel-webpack": "^2.1.0",
    "prettier": "1.10.2",
    "request": "^2.72.0",
    "rimraf": "^2.5.2",
    "sass-loader": "^6.0.6",
    "semver": "^5.5.0",
    "spectron": "^3.7.2",
    "style-loader": "^0.19.1",
    "to-camel-case": "^1.0.0",
    "ts-node": "^3.2.0",
    "tslint": "^5.8.0",
    "tslint-config-prettier": "^1.6.0",
    "tslint-microsoft-contrib": "^5.0.1",
    "tslint-react": "~3.2.0",
    "typescript": "2.6.2",
    "typescript-eslint-parser": "^12.0.0",
    "webpack": "^3.10.0",
    "webpack-dev-middleware": "^2.0.3",
    "webpack-hot-middleware": "^2.21.0",
    "webpack-merge": "^4.1.0",
    "xml2js": "^0.4.16",
    "xvfb-maybe": "^0.2.1"
  },
  "devDependencies": {
    "@types/babel-webpack-plugin": "^0.1.0",
    "@types/byline": "^4.2.31",
    "@types/chai": "^4.0.5",
    "@types/chai-datetime": "^0.0.31",
    "@types/classnames": "^2.2.2",
    "@types/clean-webpack-plugin": "^0.1.0",
    "@types/codemirror": "^0.0.49",
    "@types/electron-packager": "^8.7.1",
    "@types/electron-winstaller": "^2.6.0",
    "@types/event-kit": "^1.2.28",
    "@types/express": "^4.11.0",
    "@types/extract-text-webpack-plugin": "^3.0.0",
    "@types/file-url": "^2.0.0",
    "@types/fs-extra": "2.1.0",
<<<<<<< HEAD
    "@types/html-webpack-plugin": "^2.28.0",
=======
    "@types/fuzzaldrin-plus": "^0.0.1",
>>>>>>> 458a427b
    "@types/keytar": "^4.0.0",
    "@types/legal-eagle": "^0.15.0",
    "@types/mocha": "^2.2.29",
    "@types/mri": "^1.1.0",
    "@types/node": "^7.0.18",
    "@types/react": "^16.0.19",
    "@types/react-addons-test-utils": "^0.14.20",
    "@types/react-dom": "^16.0.2",
    "@types/react-transition-group": "1.1.1",
    "@types/react-virtualized": "^9.7.4",
    "@types/request": "^2.0.9",
    "@types/semver": "^5.5.0",
    "@types/strip-ansi": "^3.0.0",
    "@types/temp": "^0.8.29",
    "@types/to-camel-case": "^1.0.0",
    "@types/ua-parser-js": "^0.7.30",
    "@types/uuid": "^3.4.0",
    "@types/webpack": "^3.0.13",
    "@types/webpack-dev-middleware": "^1.12.0",
    "@types/webpack-hot-middleware": "^2.16.2",
    "@types/webpack-merge": "^4.1.0",
    "@types/winston": "^2.2.0",
    "@types/xml2js": "^0.4.0",
    "electron": "1.7.11",
    "electron-builder": "19.48.3",
    "electron-mocha": "^5.0.0",
    "electron-packager": "^10.1.0",
    "electron-winstaller": "2.5.2"
  }
}<|MERGE_RESOLUTION|>--- conflicted
+++ resolved
@@ -30,13 +30,7 @@
     "lint:src": "yarn tslint && yarn eslint-check && yarn eslint",
     "lint:src:fix": "yarn tslint --fix && yarn eslint --fix",
     "tslint": "tslint ./{script,tslint-rules}/*.ts ./app/{src,typings,test}/**/*.{ts,tsx}",
-<<<<<<< HEAD
-    "tslint:fix": "yarn tslint --fix",
-    "eslint": "ts-node -P script script/eslint.ts",
-    "eslint:fix": "yarn eslint --fix",
-=======
-    "eslint": "ts-node script/eslint.ts",
->>>>>>> 458a427b
+    "eslint": "ts-node -P script  script/eslint.ts",
     "eslint-check": "eslint --print-config .eslintrc.* | eslint-config-prettier-check",
     "publish": "ts-node -P script script/publish.ts",
     "clean-slate": "rimraf out node_modules app/node_modules && yarn",
@@ -123,11 +117,8 @@
     "@types/extract-text-webpack-plugin": "^3.0.0",
     "@types/file-url": "^2.0.0",
     "@types/fs-extra": "2.1.0",
-<<<<<<< HEAD
+    "@types/fuzzaldrin-plus": "^0.0.1",
     "@types/html-webpack-plugin": "^2.28.0",
-=======
-    "@types/fuzzaldrin-plus": "^0.0.1",
->>>>>>> 458a427b
     "@types/keytar": "^4.0.0",
     "@types/legal-eagle": "^0.15.0",
     "@types/mocha": "^2.2.29",
